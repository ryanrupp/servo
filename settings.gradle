--- conflicted
+++ resolved
@@ -1,4 +1,3 @@
-<<<<<<< HEAD
 /*
  * Copyright (c) 2012. Netflix, Inc.
  *
@@ -15,8 +14,4 @@
  *     limitations under the License.
  */
 
-include 'servo-core','servo-aws','servo-graphite'
-=======
-rootProject.name='gradle-template-master'
-include 'template-client','template-server'
->>>>>>> 53ba7023
+include 'servo-core','servo-aws','servo-graphite'