apply plugin: 'release'

[ uploadIvyLocal: 'uploadLocal', uploadArtifactory: 'artifactoryPublish', buildWithArtifactory: 'build' ].each { key, value ->
    // Call out to compile against internal repository
    task "${key}"(type: GradleBuild) {
        startParameter = project.gradle.startParameter.newInstance()
        doFirst {
            startParameter.projectProperties = [status: project.status]
        }
        startParameter.addInitScript( file('gradle/netflix-oss.gradle') )
        startParameter.getExcludedTaskNames().add('check')
        tasks = [ 'build', value ]
    }
}
<<<<<<< HEAD

task releaseArtifactory(dependsOn: [checkSnapshotDependencies, uploadArtifactory])
=======
>>>>>>> 9de56143

// Marker task for following code to key in on
task releaseCandidate(dependsOn: release)
task forceCandidate {
    onlyIf { gradle.taskGraph.hasTask(releaseCandidate) }
    doFirst { project.status = 'candidate' }
}
release.dependsOn(forceCandidate)

task uploadMavenCentral(dependsOn: subprojects.tasks.uploadMavenCentral)
task releaseSnapshot(dependsOn: [uploadArtifactory, uploadMavenCentral])

// Ensure our versions look like the project status before publishing
task verifyStatus << {
    def hasSnapshot = version.contains('-SNAPSHOT')
    if (project.status == 'snapshot' && !hasSnapshot) {
        throw new GradleException("Version (${version}) needs -SNAPSHOT if publishing snapshot")
    }
}
uploadArtifactory.dependsOn(verifyStatus)
uploadMavenCentral.dependsOn(verifyStatus)

// Ensure upload happens before taggging but after all pre-checks
createReleaseTag.dependsOn([uploadArtifactory, uploadMavenCentral])

gradle.taskGraph.whenReady { taskGraph ->
    def hasRelease = taskGraph.hasTask('commitNewVersion')
    def indexOf = { return taskGraph.allTasks.indexOf(it) }

    if (hasRelease) {
        assert indexOf(build) < indexOf(unSnapshotVersion), 'build target has to be after unSnapshotVersion'
        assert indexOf(uploadMavenCentral) < indexOf(preTagCommit), 'preTagCommit has to be after uploadMavenCentral'
        assert indexOf(uploadArtifactory) < indexOf(preTagCommit), 'preTagCommit has to be after uploadArtifactory'
    }
}

// Prevent plugin from asking for a version number interactively
ext.'gradle.release.useAutomaticVersion' = "true"

release {
    git.requireBranch = null
}<|MERGE_RESOLUTION|>--- conflicted
+++ resolved
@@ -12,11 +12,6 @@
         tasks = [ 'build', value ]
     }
 }
-<<<<<<< HEAD
-
-task releaseArtifactory(dependsOn: [checkSnapshotDependencies, uploadArtifactory])
-=======
->>>>>>> 9de56143
 
 // Marker task for following code to key in on
 task releaseCandidate(dependsOn: release)
