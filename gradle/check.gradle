--- conflicted
+++ resolved
@@ -6,23 +6,15 @@
     configFile = rootProject.file('codequality/checkstyle.xml')
 }
 
-<<<<<<< HEAD
-    // FindBugs
-    apply plugin: 'findbugs'
-    findbugs {
-        ignoreFailures = false 
-    }
-    [findbugsMain, findbugsTest]*.reports {
-       xml.enabled false
-       html.enabled true
-    }
-=======
 // FindBugs
 apply plugin: 'findbugs'
 findbugs {
-    ignoreFailures = true
+    ignoreFailures = false 
 }
->>>>>>> 9de56143
+[findbugsMain, findbugsTest]*.reports {
+    xml.enabled false
+    html.enabled true
+}
 
 // PMD
 apply plugin: 'pmd'
